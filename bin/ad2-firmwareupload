--- conflicted
+++ resolved
@@ -30,15 +30,11 @@
             sys.stdout.write('.')
             sys.stdout.flush()
     elif stage == alarmdecoder.util.Firmware.STAGE_DONE:
-<<<<<<< HEAD
-        print "\r\nDone!"
+        print("\r\nDone!")
     elif stage == alarmdecoder.util.Firmware.STAGE_ERROR:
-        print "\r\nError: {0}".format(kwargs.get("error", ""))
+        print("\r\nError: {0}".format(kwargs.get("error", "")))
     elif stage == alarmdecoder.util.Firmware.STAGE_DEBUG:
-        print "\r\nDBG: {0}".format(kwargs.get("data", ""))
-=======
-        print("\r\nDone!")
->>>>>>> b992ae15
+        print("\r\nDBG: {0}".format(kwargs.get("data", "")))
 
 def main():
     device = '/dev/ttyUSB0'
@@ -56,13 +52,8 @@
     if len(sys.argv) > 3:
         baudrate = sys.argv[3]
 
-<<<<<<< HEAD
     debug = os.environ.get("ALARMDECODER_DEBUG") is not None
-
-    print "Flashing device: {0} - {2} baud\r\nFirmware: {1}".format(device, firmware, baudrate)
-=======
     print("Flashing device: {0} - {2} baud\r\nFirmware: {1}".format(device, firmware, baudrate))
->>>>>>> b992ae15
 
     dev = None
     try:
